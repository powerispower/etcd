--- conflicted
+++ resolved
@@ -554,13 +554,7 @@
 		fatal("Please give the address of the local machine")
 	}
 
-<<<<<<< HEAD
-			RaftPort:   raftPort,
-			ClientPort: clientPort,
-			WebPort:    webPort,
-=======
 	info = &argInfo
->>>>>>> 28685651
 
 	// Write to file.
 	content, _ := json.MarshalIndent(info, "", " ")
